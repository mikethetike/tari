// Copyright 2019. The Tari Project
//
// Redistribution and use in source and binary forms, with or without modification, are permitted provided that the
// following conditions are met:
//
// 1. Redistributions of source code must retain the above copyright notice, this list of conditions and the following
// disclaimer.
//
// 2. Redistributions in binary form must reproduce the above copyright notice, this list of conditions and the
// following disclaimer in the documentation and/or other materials provided with the distribution.
//
// 3. Neither the name of the copyright holder nor the names of its contributors may be used to endorse or promote
// products derived from this software without specific prior written permission.
//
// THIS SOFTWARE IS PROVIDED BY THE COPYRIGHT HOLDERS AND CONTRIBUTORS "AS IS" AND ANY EXPRESS OR IMPLIED WARRANTIES,
// INCLUDING, BUT NOT LIMITED TO, THE IMPLIED WARRANTIES OF MERCHANTABILITY AND FITNESS FOR A PARTICULAR PURPOSE ARE
// DISCLAIMED. IN NO EVENT SHALL THE COPYRIGHT HOLDER OR CONTRIBUTORS BE LIABLE FOR ANY DIRECT, INDIRECT, INCIDENTAL,
// SPECIAL, EXEMPLARY, OR CONSEQUENTIAL DAMAGES (INCLUDING, BUT NOT LIMITED TO, PROCUREMENT OF SUBSTITUTE GOODS OR
// SERVICES; LOSS OF USE, DATA, OR PROFITS; OR BUSINESS INTERRUPTION) HOWEVER CAUSED AND ON ANY THEORY OF LIABILITY,
// WHETHER IN CONTRACT, STRICT LIABILITY, OR TORT (INCLUDING NEGLIGENCE OR OTHERWISE) ARISING IN ANY WAY OUT OF THE
// USE OF THIS SOFTWARE, EVEN IF ADVISED OF THE POSSIBILITY OF SUCH DAMAGE.
use crate::grpc::{
    blocks::{block_fees, block_heights, block_size, GET_BLOCKS_MAX_HEIGHTS, GET_BLOCKS_PAGE_SIZE},
    helpers::{mean, median},
};
use log::*;
<<<<<<< HEAD
use std::{
    cmp,
    convert::{TryFrom, TryInto},
    sync::Arc,
};
=======
use std::{cmp, convert::TryInto, sync::Arc};
>>>>>>> 7a212359
use tari_app_grpc::{
    tari_rpc,
    tari_rpc::{CalcType, Sorting},
};
use tari_common::GlobalConfig;
use tari_comms::PeerManager;
use tari_core::{
    base_node::{
        comms_interface::Broadcast,
        state_machine_service::states::BlockSyncInfo,
        LocalNodeCommsInterface,
        StateMachineHandle,
    },
    blocks::{Block, BlockHeader, NewBlockTemplate},
<<<<<<< HEAD
    consensus::{ConsensusManagerBuilder, Network},
=======
    consensus::{ConsensusManager, ConsensusManagerBuilder, Network},
    crypto::tari_utilities::hex::Hex,
>>>>>>> 7a212359
    mempool::{service::LocalMempoolService, TxStorageResponse},
    proof_of_work::PowAlgorithm,
    transactions::transaction::Transaction,
};
use tari_crypto::tari_utilities::Hashable;
use tokio::{runtime, sync::mpsc};
use tonic::{Request, Response, Status};

const VERSION: &str = env!("CARGO_PKG_VERSION");

const LOG_TARGET: &str = "tari::base_node::grpc";
const GET_TOKENS_IN_CIRCULATION_MAX_HEIGHTS: usize = 1_000_000;
const GET_TOKENS_IN_CIRCULATION_PAGE_SIZE: usize = 1_000;
// The maximum number of difficulty ints that can be requested at a time. These will be streamed to the
// client, so memory is not really a concern here, but a malicious client could request a large
// number here to keep the node busy
const GET_DIFFICULTY_MAX_HEIGHTS: usize = 10_000;
const GET_DIFFICULTY_PAGE_SIZE: usize = 1_000;
// The maximum number of headers a client can request at a time. If the client requests more than
// this, this is the maximum that will be returned.
const LIST_HEADERS_MAX_NUM_HEADERS: u64 = 10_000;
// The number of headers to request via the local interface at a time. These are then streamed to
// client.
const LIST_HEADERS_PAGE_SIZE: usize = 10;
// The `num_headers` value if none is provided.
const LIST_HEADERS_DEFAULT_NUM_HEADERS: u64 = 10;

pub struct BaseNodeGrpcServer {
    executor: runtime::Handle,
    node_service: LocalNodeCommsInterface,
    mempool_service: LocalMempoolService,
    node_config: GlobalConfig,
    state_machine_handle: StateMachineHandle,
    peer_manager: Arc<PeerManager>,
    consensus_rules: ConsensusManager,
}

impl BaseNodeGrpcServer {
    pub fn new(
        executor: runtime::Handle,
        local_node: LocalNodeCommsInterface,
        local_mempool: LocalMempoolService,
        node_config: GlobalConfig,
        state_machine_handle: StateMachineHandle,
        peer_manager: Arc<PeerManager>,
    ) -> Self
    {
        Self {
            executor,
            node_service: local_node,
            mempool_service: local_mempool,
            consensus_rules: ConsensusManager::builder(node_config.network.into()).build(),
            node_config,
            state_machine_handle,
            peer_manager,
        }
    }
}

pub async fn get_heights(
    request: &tari_rpc::HeightRequest,
    handler: LocalNodeCommsInterface,
) -> Result<Vec<u64>, Status>
{
    block_heights(handler, request.start_height, request.end_height, request.from_tip).await
}

#[tonic::async_trait]
impl tari_rpc::base_node_server::BaseNode for BaseNodeGrpcServer {
    type FetchMatchingUtxosStream = mpsc::Receiver<Result<tari_rpc::FetchMatchingUtxosResponse, Status>>;
    type GetBlocksStream = mpsc::Receiver<Result<tari_rpc::HistoricalBlock, Status>>;
    type GetMempoolTransactionsStream = mpsc::Receiver<Result<tari_rpc::GetMempoolTransactionsResponse, Status>>;
    type GetNetworkDifficultyStream = mpsc::Receiver<Result<tari_rpc::NetworkDifficultyResponse, Status>>;
    type GetPeersStream = mpsc::Receiver<Result<tari_rpc::GetPeersResponse, Status>>;
    type GetTokensInCirculationStream = mpsc::Receiver<Result<tari_rpc::ValueAtHeightResponse, Status>>;
    type ListHeadersStream = mpsc::Receiver<Result<tari_rpc::BlockHeader, Status>>;
    type SearchKernelsStream = mpsc::Receiver<Result<tari_rpc::HistoricalBlock, Status>>;

    async fn get_network_difficulty(
        &self,
        request: Request<tari_rpc::HeightRequest>,
    ) -> Result<Response<Self::GetNetworkDifficultyStream>, Status>
    {
        let request = request.into_inner();
        debug!(
            target: LOG_TARGET,
            "Incoming GRPC request for GetNetworkDifficulty: from_tip: {:?} start_height: {:?} end_height: {:?}",
            request.from_tip,
            request.start_height,
            request.end_height
        );
        let mut handler = self.node_service.clone();
        let mut heights: Vec<u64> = get_heights(&request, handler.clone()).await?;
        heights = heights
            .drain(..cmp::min(heights.len(), GET_DIFFICULTY_MAX_HEIGHTS))
            .collect();
        let (mut tx, rx) = mpsc::channel(GET_DIFFICULTY_MAX_HEIGHTS);

        self.executor.spawn(async move {
            let mut page: Vec<u64> = heights
                .drain(..cmp::min(heights.len(), GET_DIFFICULTY_PAGE_SIZE))
                .collect();
            while !page.is_empty() {
                let mut difficulties = match handler.get_headers(page.clone()).await {
                    Err(err) => {
                        warn!(
                            target: LOG_TARGET,
                            "Error communicating with local base node: {:?}", err,
                        );
                        return;
                    },
                    Ok(mut data) => {
                        data.sort_by(|a, b| a.height.cmp(&b.height));
                        let mut iter = data.iter().peekable();
                        let mut result = Vec::new();
                        while let Some(next) = iter.next() {
                            match handler.get_blocks(vec![next.height]).await {
                                Err(err) => {
                                    warn!(
                                        target: LOG_TARGET,
                                        "Error communicating with local base node: {:?}", err,
                                    );
                                    return;
                                },
                                Ok(blocks) => {
                                    match blocks.first() {
                                        Some(block) => {
                                            let current_difficulty: u64 =
                                                block.accumulated_data.target_difficulty.as_u64();
                                            let current_timestamp = next.timestamp.as_u64();
                                            let current_height = next.height;
                                            let pow_algo = next.pow.pow_algo.as_u64();
                                            let estimated_hash_rate = if let Some(peek) = iter.peek() {
                                                let peeked_timestamp = peek.timestamp.as_u64();
                                                // Sometimes blocks can have the same timestamp, lucky miner and some
                                                // clock drift.
                                                if peeked_timestamp > current_timestamp {
                                                    current_difficulty / (peeked_timestamp - current_timestamp)
                                                } else {
                                                    0
                                                }
                                            } else {
                                                0
                                            };
                                            result.push((
                                                current_difficulty,
                                                estimated_hash_rate,
                                                current_height,
                                                current_timestamp,
                                                pow_algo,
                                            ))
                                        },
                                        None => {
                                            return;
                                        },
                                    }
                                },
                            };
                        }
                        result
                    },
                };

                difficulties.sort_by(|a, b| b.2.cmp(&a.2));
                let result_size = difficulties.len();
                for difficulty in difficulties {
                    match tx
                        .send(Ok({
                            tari_rpc::NetworkDifficultyResponse {
                                difficulty: difficulty.0,
                                estimated_hash_rate: difficulty.1,
                                height: difficulty.2,
                                timestamp: difficulty.3,
                                pow_algo: difficulty.4,
                            }
                        }))
                        .await
                    {
                        Ok(_) => (),
                        Err(err) => {
                            warn!(target: LOG_TARGET, "Error sending difficulty via GRPC:  {}", err);
                            match tx.send(Err(Status::unknown("Error sending data"))).await {
                                Ok(_) => (),
                                Err(send_err) => {
                                    warn!(target: LOG_TARGET, "Error sending error to GRPC client: {}", send_err)
                                },
                            }
                            return;
                        },
                    }
                }
                if result_size < GET_DIFFICULTY_PAGE_SIZE {
                    break;
                }
                page = heights
                    .drain(..cmp::min(heights.len(), GET_DIFFICULTY_PAGE_SIZE))
                    .collect();
            }
        });

        debug!(
            target: LOG_TARGET,
            "Sending GetNetworkDifficulty response stream to client"
        );
        Ok(Response::new(rx))
    }

    async fn get_mempool_transactions(
        &self,
        request: Request<tari_rpc::GetMempoolTransactionsRequest>,
    ) -> Result<Response<Self::GetMempoolTransactionsStream>, Status>
    {
        let _request = request.into_inner();
        debug!(target: LOG_TARGET, "Incoming GRPC request for GetMempoolTransactions",);

        let mut mempool = self.mempool_service.clone();
        let (mut tx, rx) = mpsc::channel(1000);

        self.executor.spawn(async move {
            let transactions = match mempool.get_mempool_state().await {
                Err(err) => {
                    warn!(target: LOG_TARGET, "Error communicating with base node: {}", err,);
                    return;
                },
                Ok(data) => data,
            };
            for transaction in transactions.unconfirmed_pool {
                match tx
                    .send(Ok(tari_rpc::GetMempoolTransactionsResponse {
                        transaction: Some(transaction.into()),
                    }))
                    .await
                {
                    Ok(_) => (),
                    Err(err) => {
                        warn!(
                            target: LOG_TARGET,
                            "Error sending mempool transaction via GRPC:  {}", err
                        );
                        match tx.send(Err(Status::unknown("Error sending data"))).await {
                            Ok(_) => (),
                            Err(send_err) => {
                                warn!(target: LOG_TARGET, "Error sending error to GRPC client: {}", send_err)
                            },
                        }
                        return;
                    },
                }
            }
        });
        debug!(target: LOG_TARGET, "Sending GetMempool response stream to client");
        Ok(Response::new(rx))
    }

    async fn list_headers(
        &self,
        request: Request<tari_rpc::ListHeadersRequest>,
    ) -> Result<Response<Self::ListHeadersStream>, Status>
    {
        let request = request.into_inner();
        debug!(
            target: LOG_TARGET,
            "Incoming GRPC request for ListHeaders: from_height: {}, num_headers:{}, sorting:{}",
            request.from_height,
            request.num_headers,
            request.sorting
        );

        let mut handler = self.node_service.clone();
        let tip = match handler.get_metadata().await {
            Err(err) => {
                warn!(target: LOG_TARGET, "Error communicating with base node: {}", err,);
                return Err(Status::internal(err.to_string()));
            },
            Ok(data) => data.height_of_longest_chain(),
        };

        let sorting: Sorting = request.sorting();
        let num_headers = match request.num_headers {
            0 => LIST_HEADERS_DEFAULT_NUM_HEADERS,
            _ => request.num_headers,
        };

        let num_headers = cmp::min(num_headers, LIST_HEADERS_MAX_NUM_HEADERS);
        let (mut tx, rx) = mpsc::channel(LIST_HEADERS_PAGE_SIZE);

        let headers: Vec<u64> = if request.from_height != 0 {
            match sorting {
                Sorting::Desc => ((cmp::max(0, request.from_height as i64 - num_headers as i64 + 1) as u64)..=
                    request.from_height)
                    .rev()
                    .collect(),
                Sorting::Asc => (request.from_height..(request.from_height + num_headers)).collect(),
            }
        } else {
            match sorting {
                Sorting::Desc => ((cmp::max(0, tip as i64 - num_headers as i64 + 1) as u64)..=tip)
                    .rev()
                    .collect(),
                Sorting::Asc => (0..num_headers).collect(),
            }
        };

        self.executor.spawn(async move {
            trace!(target: LOG_TARGET, "Starting base node request");
            let mut headers = headers;
            trace!(target: LOG_TARGET, "Headers:{:?}", headers);
            let mut page: Vec<u64> = headers
                .drain(..cmp::min(headers.len(), LIST_HEADERS_PAGE_SIZE))
                .collect();
            while !page.is_empty() {
                trace!(target: LOG_TARGET, "Page: {:?}", page);
                let result_headers = match handler.get_headers(page).await {
                    Err(err) => {
                        warn!(target: LOG_TARGET, "Error communicating with base node: {}", err,);
                        return;
                    },
                    Ok(data) => data,
                };
                trace!(target: LOG_TARGET, "Result headers: {}", result_headers.len());
                let result_size = result_headers.len();

                for header in result_headers {
                    trace!(target: LOG_TARGET, "Sending block header: {}", header.height);
                    match tx.send(Ok(header.into())).await {
                        Ok(_) => (),
                        Err(err) => {
                            warn!(target: LOG_TARGET, "Error sending block header via GRPC:  {}", err);
                            match tx.send(Err(Status::unknown("Error sending data"))).await {
                                Ok(_) => (),
                                Err(send_err) => {
                                    warn!(target: LOG_TARGET, "Error sending error to GRPC client: {}", send_err)
                                },
                            }
                            return;
                        },
                    }
                }
                if result_size < LIST_HEADERS_PAGE_SIZE {
                    break;
                }
                page = headers
                    .drain(..cmp::min(headers.len(), LIST_HEADERS_PAGE_SIZE))
                    .collect();
            }
        });

        debug!(target: LOG_TARGET, "Sending ListHeaders response stream to client");
        Ok(Response::new(rx))
    }

    async fn get_new_block_template(
        &self,
        request: Request<tari_rpc::PowAlgo>,
    ) -> Result<Response<tari_rpc::NewBlockTemplateResponse>, Status>
    {
        let request = request.into_inner();
        debug!(target: LOG_TARGET, "Incoming GRPC request for get new block template");
        let algo: PowAlgorithm = (request.pow_algo as u64)
            .try_into()
            .map_err(|_| Status::invalid_argument("No valid pow algo selected".to_string()))?;
        let mut handler = self.node_service.clone();

        let new_template = handler.get_new_block_template(algo).await.map_err(|e| {
            warn!(
                target: LOG_TARGET,
                "Could not get new block template: {}",
                e.to_string()
            );
            Status::internal(e.to_string())
        })?;

        let status_watch = self.state_machine_handle.get_status_info_watch();
        let pow = algo as i32;
        let response = tari_rpc::NewBlockTemplateResponse {
            miner_data: Some(tari_rpc::MinerData {
                reward: new_template.reward.into(),
                target_difficulty: new_template.target_difficulty.as_u64(),
                total_fees: new_template.total_fees.into(),
                algo: Some(tari_rpc::PowAlgo { pow_algo: pow }),
            }),
            new_block_template: Some(new_template.into()),

            initial_sync_achieved: (*status_watch.borrow()).bootstrapped,
        };

        debug!(target: LOG_TARGET, "Sending GetNewBlockTemplate response to client");
        Ok(Response::new(response))
    }

    async fn get_new_block(
        &self,
        request: Request<tari_rpc::NewBlockTemplate>,
    ) -> Result<Response<tari_rpc::GetNewBlockResult>, Status>
    {
        let request = request.into_inner();
        debug!(target: LOG_TARGET, "Incoming GRPC request for get new block");
        let block_template: NewBlockTemplate = request
            .try_into()
            .map_err(|s| Status::invalid_argument(format!("Invalid block template:{}", s)))?;

        let mut handler = self.node_service.clone();

        let new_block = handler
            .get_new_block(block_template)
            .await
            .map_err(|e| Status::internal(e.to_string()))?;
        // construct response
        let block_hash = new_block.hash();
        let mining_hash = new_block.header.merged_mining_hash();
        let block: Option<tari_rpc::Block> = Some(new_block.into());

        let response = tari_rpc::GetNewBlockResult {
            block_hash,
            block,
            merge_mining_hash: mining_hash,
        };
        debug!(target: LOG_TARGET, "Sending GetNewBlock response to client");
        Ok(Response::new(response))
    }

    async fn submit_block(
        &self,
        request: Request<tari_rpc::Block>,
    ) -> Result<Response<tari_rpc::SubmitBlockResponse>, Status>
    {
        let request = request.into_inner();
        let block = Block::try_from(request)
            .map_err(|e| Status::invalid_argument(format!("Failed to convert arguments. Invalid block : {:?}", e)))?;
        let block_height = block.header.height;
        debug!(
            target: LOG_TARGET,
            "Received SubmitBlock #{} request from client", block_height
        );

        let mut handler = self.node_service.clone();
        let block_hash = handler
            .submit_block(block, Broadcast::from(true))
            .await
            .map_err(|e| Status::internal(e.to_string()))?;

        debug!(
            target: LOG_TARGET,
            "Sending SubmitBlock #{} response to client", block_height
        );
        Ok(Response::new(tari_rpc::SubmitBlockResponse { block_hash }))
    }

    async fn submit_transaction(
        &self,
        request: Request<tari_rpc::SubmitTransactionRequest>,
    ) -> Result<Response<tari_rpc::SubmitTransactionResponse>, Status>
    {
        let request = request.into_inner();
        let txn: Transaction = request
            .transaction
            .ok_or_else(|| Status::invalid_argument("Transaction is empty"))?
            .try_into()
            .map_err(|e| Status::invalid_argument(format!("Failed to convert arguments. Invalid transaction.{}", e)))?;
        debug!(
            target: LOG_TARGET,
            "Received SubmitTransaction request from client ({} kernels, {} outputs, {} inputs)",
            txn.body.kernels().len(),
            txn.body.outputs().len(),
            txn.body.inputs().len()
        );

        let mut handler = self.mempool_service.clone();
        let res = handler.submit_transaction(txn).await.map_err(|e| {
            error!(target: LOG_TARGET, "Error submitting:{}", e);
            Status::internal(e.to_string())
        })?;
        let response = match res {
            TxStorageResponse::UnconfirmedPool => tari_rpc::SubmitTransactionResponse {
                result: tari_rpc::SubmitTransactionResult::Accepted.into(),
            },
            TxStorageResponse::ReorgPool | TxStorageResponse::NotStoredAlreadySpent => {
                tari_rpc::SubmitTransactionResponse {
                    result: tari_rpc::SubmitTransactionResult::AlreadyMined.into(),
                }
            },
            TxStorageResponse::NotStored |
            TxStorageResponse::NotStoredOrphan |
            TxStorageResponse::NotStoredTimeLocked => tari_rpc::SubmitTransactionResponse {
                result: tari_rpc::SubmitTransactionResult::Rejected.into(),
            },
        };

        debug!(target: LOG_TARGET, "Sending SubmitTransaction response to client");
        Ok(Response::new(response))
    }

    async fn get_peers(
        &self,
        _request: Request<tari_rpc::GetPeersRequest>,
    ) -> Result<Response<Self::GetPeersStream>, Status>
    {
        debug!(target: LOG_TARGET, "Incoming GRPC request for get all peers");

        let peers = self
            .peer_manager
            .all()
            .await
            .map_err(|e| Status::unknown(e.to_string()))?;
        let peers: Vec<tari_rpc::Peer> = peers.into_iter().map(|p| p.into()).collect();
        let (mut tx, rx) = mpsc::channel(peers.len());
        self.executor.spawn(async move {
            for peer in peers {
                let response = tari_rpc::GetPeersResponse { peer: Some(peer) };
                match tx.send(Ok(response)).await {
                    Ok(_) => (),
                    Err(err) => {
                        warn!(target: LOG_TARGET, "Error sending peer via GRPC:  {}", err);
                        match tx.send(Err(Status::unknown("Error sending data"))).await {
                            Ok(_) => (),
                            Err(send_err) => {
                                warn!(target: LOG_TARGET, "Error sending error to GRPC client: {}", send_err)
                            },
                        }
                        return;
                    },
                }
            }
        });

        debug!(target: LOG_TARGET, "Sending peers response to client");
        Ok(Response::new(rx))
    }

    async fn get_blocks(
        &self,
        request: Request<tari_rpc::GetBlocksRequest>,
    ) -> Result<Response<Self::GetBlocksStream>, Status>
    {
        let request = request.into_inner();
        debug!(
            target: LOG_TARGET,
            "Incoming GRPC request for GetBlocks: {:?}", request.heights
        );
        let mut heights = request.heights;
        heights = heights
            .drain(..cmp::min(heights.len(), GET_BLOCKS_MAX_HEIGHTS))
            .collect();

        let mut handler = self.node_service.clone();
        let (mut tx, rx) = mpsc::channel(GET_BLOCKS_PAGE_SIZE);
        self.executor.spawn(async move {
            let mut page: Vec<u64> = heights.drain(..cmp::min(heights.len(), GET_BLOCKS_PAGE_SIZE)).collect();

            while !page.is_empty() {
                let blocks = match handler.get_blocks(page.clone()).await {
                    Err(err) => {
                        warn!(
                            target: LOG_TARGET,
                            "Error communicating with local base node: {:?}", err,
                        );
                        return;
                    },
                    Ok(data) => data,
                };
                let result_size = blocks.len();
                for block in blocks {
                    match tx
                        .send(
                            block
                                .try_into()
                                .map_err(|err| Status::internal(format!("Could not provide block: {}", err))),
                        )
                        .await
                    {
                        Ok(_) => (),
                        Err(err) => {
                            warn!(target: LOG_TARGET, "Error sending header via GRPC:  {}", err);
                            match tx.send(Err(Status::unknown("Error sending data"))).await {
                                Ok(_) => (),
                                Err(send_err) => {
                                    warn!(target: LOG_TARGET, "Error sending error to GRPC client: {}", send_err)
                                },
                            }
                            return;
                        },
                    }
                }
                if result_size < GET_BLOCKS_PAGE_SIZE {
                    break;
                }
                page = heights.drain(..cmp::min(heights.len(), GET_BLOCKS_PAGE_SIZE)).collect();
            }
        });

        debug!(target: LOG_TARGET, "Sending GetBlocks response stream to client");
        Ok(Response::new(rx))
    }

    async fn get_tip_info(
        &self,
        _request: Request<tari_rpc::Empty>,
    ) -> Result<Response<tari_rpc::TipInfoResponse>, Status>
    {
        debug!(target: LOG_TARGET, "Incoming GRPC request for BN tip data");

        let mut handler = self.node_service.clone();

        let meta = handler
            .get_metadata()
            .await
            .map_err(|e| Status::internal(e.to_string()))?;

        // Determine if we are bootstrapped
        let status_watch = self.state_machine_handle.get_status_info_watch();
        let response = tari_rpc::TipInfoResponse {
            metadata: Some(meta.into()),
            initial_sync_achieved: (*status_watch.borrow()).bootstrapped,
        };

        debug!(target: LOG_TARGET, "Sending MetaData response to client");
        Ok(Response::new(response))
    }

    async fn search_kernels(
        &self,
        request: Request<tari_rpc::SearchKernelsRequest>,
    ) -> Result<Response<Self::SearchKernelsStream>, Status>
    {
        debug!(target: LOG_TARGET, "Incoming GRPC request for SearchKernels");
        let request = request.into_inner();

        let converted: Result<Vec<_>, _> = request.signatures.into_iter().map(|s| s.try_into()).collect();
        let kernels = converted.map_err(|_| Status::internal("Failed to convert one or more arguments."))?;

        let mut handler = self.node_service.clone();

        let (mut tx, rx) = mpsc::channel(GET_BLOCKS_PAGE_SIZE);
        self.executor.spawn(async move {
            let blocks = match handler.get_blocks_with_kernels(kernels).await {
                Err(err) => {
                    warn!(
                        target: LOG_TARGET,
                        "Error communicating with local base node: {:?}", err,
                    );
                    return;
                },
                Ok(data) => data,
            };
            for block in blocks {
                match tx
                    .send(
                        block
                            .try_into()
                            .map_err(|err| Status::internal(format!("Could not provide block:{}", err))),
                    )
                    .await
                {
                    Ok(_) => (),
                    Err(err) => {
                        warn!(target: LOG_TARGET, "Error sending header via GRPC:  {}", err);
                        match tx.send(Err(Status::unknown("Error sending data"))).await {
                            Ok(_) => (),
                            Err(send_err) => {
                                warn!(target: LOG_TARGET, "Error sending error to GRPC client: {}", send_err)
                            },
                        }
                        return;
                    },
                }
            }
        });

        debug!(target: LOG_TARGET, "Sending SearchKernels response stream to client");
        Ok(Response::new(rx))
    }

    #[allow(clippy::useless_conversion)]
    async fn fetch_matching_utxos(
        &self,
        request: Request<tari_rpc::FetchMatchingUtxosRequest>,
    ) -> Result<Response<Self::FetchMatchingUtxosStream>, Status>
    {
        debug!(target: LOG_TARGET, "Incoming GRPC request for FetchMatchingUtxos");
        let request = request.into_inner();

        let converted: Result<Vec<_>, _> = request.hashes.into_iter().map(|s| s.try_into()).collect();
        let hashes = converted.map_err(|_| Status::internal("Failed to convert one or more arguments."))?;

        let mut handler = self.node_service.clone();

        let (mut tx, rx) = mpsc::channel(GET_BLOCKS_PAGE_SIZE);
        self.executor.spawn(async move {
            let outputs = match handler.fetch_matching_utxos(hashes).await {
                Err(err) => {
                    warn!(
                        target: LOG_TARGET,
                        "Error communicating with local base node: {:?}", err,
                    );
                    return;
                },
                Ok(data) => data,
            };
            for output in outputs {
                match tx
                    .send(Ok(tari_rpc::FetchMatchingUtxosResponse {
                        output: Some(output.into()),
                    }))
                    .await
                {
                    Ok(_) => (),
                    Err(err) => {
                        warn!(target: LOG_TARGET, "Error sending output via GRPC:  {}", err);

                        match tx.send(Err(Status::unknown("Error sending data"))).await {
                            Ok(_) => (),
                            Err(send_err) => {
                                warn!(target: LOG_TARGET, "Error sending error to GRPC client: {}", send_err)
                            },
                        }
                        return;
                    },
                }
            }
        });

        debug!(
            target: LOG_TARGET,
            "Sending FindMatchingUtxos response stream to client"
        );
        Ok(Response::new(rx))
    }

    async fn get_calc_timing(
        &self,
        request: Request<tari_rpc::HeightRequest>,
    ) -> Result<Response<tari_rpc::CalcTimingResponse>, Status>
    {
        let request = request.into_inner();
        debug!(
            target: LOG_TARGET,
            "Incoming GRPC request for GetCalcTiming: from_tip: {:?} start_height: {:?} end_height: {:?}",
            request.from_tip,
            request.start_height,
            request.end_height
        );

        let mut handler = self.node_service.clone();
        let heights: Vec<u64> = get_heights(&request, handler.clone()).await?;

        let headers = match handler.get_headers(heights).await {
            Ok(headers) => headers,
            Err(err) => {
                warn!(target: LOG_TARGET, "Error getting headers for GRPC client: {}", err);
                Vec::new()
            },
        };
        let (max, min, avg) = BlockHeader::timing_stats(&headers);

        let response: tari_rpc::CalcTimingResponse = tari_rpc::CalcTimingResponse { max, min, avg };
        debug!(target: LOG_TARGET, "Sending GetCalcTiming response to client");
        Ok(Response::new(response))
    }

    async fn get_constants(
        &self,
        _request: Request<tari_rpc::Empty>,
    ) -> Result<Response<tari_rpc::ConsensusConstants>, Status>
    {
        debug!(target: LOG_TARGET, "Incoming GRPC request for GetConstants",);
        let network: Network = self.node_config.network.into();
        debug!(target: LOG_TARGET, "Sending GetConstants response to client");
        // TODO: Switch to request height
        Ok(Response::new(
            network.create_consensus_constants().pop().unwrap().into(),
        ))
    }

    async fn get_block_size(
        &self,
        request: Request<tari_rpc::BlockGroupRequest>,
    ) -> Result<Response<tari_rpc::BlockGroupResponse>, Status>
    {
        get_block_group(self.node_service.clone(), request, BlockGroupType::BlockSize).await
    }

    async fn get_block_fees(
        &self,
        request: Request<tari_rpc::BlockGroupRequest>,
    ) -> Result<Response<tari_rpc::BlockGroupResponse>, Status>
    {
        get_block_group(self.node_service.clone(), request, BlockGroupType::BlockFees).await
    }

    async fn get_version(&self, _request: Request<tari_rpc::Empty>) -> Result<Response<tari_rpc::StringValue>, Status> {
        Ok(Response::new(VERSION.to_string().into()))
    }

    async fn get_tokens_in_circulation(
        &self,
        request: Request<tari_rpc::GetBlocksRequest>,
    ) -> Result<Response<Self::GetTokensInCirculationStream>, Status>
    {
        debug!(target: LOG_TARGET, "Incoming GRPC request for GetTokensInCirculation",);
        let request = request.into_inner();
        let mut heights = request.heights;
        heights = heights
            .drain(..cmp::min(heights.len(), GET_TOKENS_IN_CIRCULATION_MAX_HEIGHTS))
            .collect();
        let network: Network = self.node_config.network.into();
        let consensus_manager = ConsensusManagerBuilder::new(network).build();
        // let constants = network.create_consensus_constants().pop().unwrap();
        let (mut tx, rx) = mpsc::channel(GET_TOKENS_IN_CIRCULATION_PAGE_SIZE);
        self.executor.spawn(async move {
            let mut page: Vec<u64> = heights
                .drain(..cmp::min(heights.len(), GET_TOKENS_IN_CIRCULATION_PAGE_SIZE))
                .collect();
            while !page.is_empty() {
                let values: Vec<tari_rpc::ValueAtHeightResponse> = page
                    .clone()
                    .into_iter()
                    .map(|height| tari_rpc::ValueAtHeightResponse {
                        height,
                        value: consensus_manager.emission_schedule().supply_at_block(height).into(),
                    })
                    .collect();
                let result_size = values.len();
                for value in values {
                    match tx.send(Ok(value)).await {
                        Ok(_) => (),
                        Err(err) => {
                            warn!(target: LOG_TARGET, "Error sending value via GRPC:  {}", err);
                            match tx.send(Err(Status::unknown("Error sending data"))).await {
                                Ok(_) => (),
                                Err(send_err) => {
                                    warn!(target: LOG_TARGET, "Error sending error to GRPC client: {}", send_err)
                                },
                            }
                            return;
                        },
                    }
                }
                if result_size < GET_TOKENS_IN_CIRCULATION_PAGE_SIZE {
                    break;
                }
                page = heights
                    .drain(..cmp::min(heights.len(), GET_TOKENS_IN_CIRCULATION_PAGE_SIZE))
                    .collect();
            }
        });

        debug!(target: LOG_TARGET, "Sending GetTokensInCirculation response to client");
        Ok(Response::new(rx))
    }

    async fn get_sync_info(
        &self,
        _request: Request<tari_rpc::Empty>,
    ) -> Result<Response<tari_rpc::SyncInfoResponse>, Status>
    {
        debug!(target: LOG_TARGET, "Incoming GRPC request for BN sync data");

        let mut channel = self.state_machine_handle.get_status_info_watch();

        let mut sync_info: Option<BlockSyncInfo> = None;

        if let Some(info) = channel.recv().await {
            sync_info = info.state_info.get_block_sync_info();
        }

        let mut response = tari_rpc::SyncInfoResponse {
            tip_height: 0,
            local_height: 0,
            peer_node_id: vec![],
        };

        if let Some(info) = sync_info {
            let node_ids = info
                .sync_peers
                .iter()
                .map(|x| x.to_string().as_bytes().to_vec())
                .collect();
            response = tari_rpc::SyncInfoResponse {
                tip_height: info.tip_height,
                local_height: info.local_height,
                peer_node_id: node_ids,
            };
        }

        debug!(target: LOG_TARGET, "Sending SyncData response to client");
        Ok(Response::new(response))
    }

    async fn get_header_by_hash(
        &self,
        request: Request<tari_rpc::GetHeaderByHashRequest>,
    ) -> Result<Response<tari_rpc::BlockHeaderResponse>, Status>
    {
        let tari_rpc::GetHeaderByHashRequest { hash } = request.into_inner();
        let mut node_service = self.node_service.clone();
        let hash_hex = hash.to_hex();
        let block = node_service
            .get_block_by_hash(hash)
            .await
            .map_err(|err| Status::internal(err.to_string()))?;

        match block {
            Some(block) => {
                let (block, acc_data, confirmations, _) = block.dissolve();
                let total_block_reward = self.consensus_rules.calculate_coinbase_and_fees(&block);

                let resp = tari_rpc::BlockHeaderResponse {
                    difficulty: acc_data.achieved_difficulty.into(),
                    num_transactions: block.body.kernels().len() as u32,
                    confirmations,
                    header: Some(block.header.into()),
                    reward: total_block_reward.into(),
                };

                Ok(Response::new(resp))
            },
            None => Err(Status::not_found(format!("Header not found with hash `{}`", hash_hex))),
        }
    }
}

enum BlockGroupType {
    BlockFees,
    BlockSize,
}
async fn get_block_group(
    mut handler: LocalNodeCommsInterface,
    request: Request<tari_rpc::BlockGroupRequest>,
    block_group_type: BlockGroupType,
) -> Result<Response<tari_rpc::BlockGroupResponse>, Status>
{
    let request = request.into_inner();
    let calc_type_response = request.calc_type;
    let calc_type: CalcType = request.calc_type();
    let height_request: tari_rpc::HeightRequest = request.into();

    debug!(
        target: LOG_TARGET,
        "Incoming GRPC request for GetBlockSize: from_tip: {:?} start_height: {:?} end_height: {:?}",
        height_request.from_tip,
        height_request.start_height,
        height_request.end_height
    );

    let heights = get_heights(&height_request, handler.clone()).await?;

    let blocks = match handler.get_blocks(heights).await {
        Err(err) => {
            warn!(
                target: LOG_TARGET,
                "Error communicating with local base node: {:?}", err,
            );
            vec![]
        },
        Ok(data) => data,
    };
    let extractor = match block_group_type {
        BlockGroupType::BlockFees => block_fees,
        BlockGroupType::BlockSize => block_size,
    };
    let values = blocks.iter().map(extractor).collect::<Vec<u64>>();
    let value = match calc_type {
        CalcType::Median => median(values).map(|v| vec![v]),
        CalcType::Mean => mean(values).map(|v| vec![v]),
        CalcType::Quantile => return Err(Status::unimplemented("Quantile has not been implemented")),
        CalcType::Quartile => return Err(Status::unimplemented("Quartile has not been implemented")),
    }
    .unwrap_or_default();
    debug!(
        target: LOG_TARGET,
        "Sending GetBlockSize response to client: {:?}", value
    );
    Ok(Response::new(tari_rpc::BlockGroupResponse {
        value,
        calc_type: calc_type_response,
    }))
}<|MERGE_RESOLUTION|>--- conflicted
+++ resolved
@@ -24,15 +24,11 @@
     helpers::{mean, median},
 };
 use log::*;
-<<<<<<< HEAD
 use std::{
     cmp,
     convert::{TryFrom, TryInto},
     sync::Arc,
 };
-=======
-use std::{cmp, convert::TryInto, sync::Arc};
->>>>>>> 7a212359
 use tari_app_grpc::{
     tari_rpc,
     tari_rpc::{CalcType, Sorting},
@@ -47,12 +43,8 @@
         StateMachineHandle,
     },
     blocks::{Block, BlockHeader, NewBlockTemplate},
-<<<<<<< HEAD
-    consensus::{ConsensusManagerBuilder, Network},
-=======
     consensus::{ConsensusManager, ConsensusManagerBuilder, Network},
     crypto::tari_utilities::hex::Hex,
->>>>>>> 7a212359
     mempool::{service::LocalMempoolService, TxStorageResponse},
     proof_of_work::PowAlgorithm,
     transactions::transaction::Transaction,
